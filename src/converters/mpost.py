# vim: noet:ts=4
# This file is covered by the GPL as part of Rubber.
# (c) Emmanuel Beffara, 2002--2006
"""
Metapost support for Rubber.

The module parses input files for dependencies and does some checkings on
Metapost's log files after the process. Is it enough?
"""

import os, os.path
import re

from rubber.util import _, msg, prog_available
import rubber.depend
import rubber.converters.latex

metapost_logfile_limit = 1000000

def check (source, target, context):
	return prog_available('mpost')

re_input = re.compile("input\\s+(?P<file>[^\\s;]+)")
# This is very restrictive, and so is the parsing routine. FIXME?
re_mpext = re.compile("[0-9]+|mpx|log")
re_mpxerr = re.compile("% line (?P<line>[0-9]+) (?P<file>.*)$")

class MPLogCheck (rubber.converters.latex.LogCheck):
	"""
	This class adapats the LogCheck class from the main program to the case of
	MetaPost log files, which are very similar to TeX log files.
	"""
	def __init__ (self, pwd):
		super (MPLogCheck, self).__init__ ()
		self.pwd = pwd

	def read (self, name):
		"""
		The read() method in LogCheck checks that the log is produced by TeX,
		here we check that it is produced by MetaPost.
		"""
<<<<<<< HEAD
		with open (name, encoding='latin_1') as file:
=======
		with open (name, encoding='utf_8', errors='replace') as file:
>>>>>>> b82cd420
			line = file.readline()
			if not line or line.find("This is MetaPost,") == -1:
				return 1
			self.lines = file.readlines()
		return 0

	def continued (self, line):
		"""
		Messages in Metapost logs are broken at 79 characters per line, except
		in some cases where there are lines of this length that are not
		continued...
		"""
		if len(line) != 79:
			return 0
		return line[-3:] != "..."

	def get_errors (self):
		"""
		Parse the Metapost log file for errors. The file has the same form as
		a TeX log file, so the parser for TeX logs is used. The special case
		is that of TeX errors in Metapost labels, which requires parsing
		another TeX log file.
		"""
		for err in super (MPLogCheck, self).get_errors():
			if (err["kind"] != "error"
				or err["text"] != "Unable to make mpx file."):
				yield err
				continue

			# a TeX error was found: parse mpxerr.log

			log = rubber.converter.latex.LogCheck()
			# FIXME this path has no testcase.
			if not log.readlog (os.path.join(self.pwd, "mpxerr.log"), metapost_logfile_limit):
				yield err
				continue

			# read mpxerr.tex to read line numbers from it

<<<<<<< HEAD
			with open(os.path.join(self.pwd, "mpxerr.tex"), encoding='latin_1') as tex_file:
=======
			with open(os.path.join(self.pwd, "mpxerr.tex"), encoding='utf_8', errors='replace') as tex_file:
>>>>>>> b82cd420
				tex = tex_file.readlines()

			# get the name of the mpxNNN.tex source

			for line in log.lines:
				if line[:2] == "**":
					tex_src = os.path.join(".", line[2:].strip())
					break

			for err in log.get_errors():
				if tex_src != err["file"]:
					# the error is not in a Metapost source
					yield err
					continue

				line = int(err["line"])
				for shift in range(1, line + 1):
					tex_line = tex[line - shift].rstrip()
					m = re_mpxerr.search(tex_line)
					if m:
						err["line"] = int(m.group("line")) + shift - 2
						err["file"] = os.path.join(self.pwd, m.group("file"))
						err["pkg"] = "TeX"
						yield err
						break

				if shift == line:
					# the error is in some verbatimtex
					yield err


class Dep (rubber.depend.Node):
	"""
	This class represents dependency nodes for MetaPost figures. The __init__
	method simply creates one node for the figures and one leaf node for all
	sources.
	"""
	def __init__ (self, env, target, source):
		set = env.depends
		self.cmd_pwd = os.path.dirname(source)
		super (Dep, self).__init__(set)
		self.add_product (target)
		self.include (os.path.basename (source))
		msg.log(_("%s is made from %r") % (target, self.sources))
		self.env = env
		self.base = source[:-3]
		self.cmd = ["mpost", "\\batchmode;input %s" %
			os.path.basename(self.base)]
		path = ':'.join (self.env.path)
		self.penv = {
				"TEXINPUTS": "%s:%s" % (path, os.getenv("TEXINPUTS", "")),
				"MPINPUTS": "%s:%s" % (path, os.getenv("MPINPUTS", "")) }
		self.log = None

	def include (self, source):
		"""
		This function tries to find a specified MetaPost source (currently all
		in the same directory), appends its actual name to the list, and
		parses it to find recursively included files.
		"""
		file = os.path.normpath(os.path.join(self.cmd_pwd, source))
		if os.path.exists(file + ".mp"):
			file = file + ".mp"
		elif not os.path.exists(file):
			return
		self.add_source (file)
<<<<<<< HEAD
		with open(file, encoding='latin_1') as fd:
=======
		# In case UnicodeDecodeError, at worst a .mp file will
		# not be found.
		with open (file, encoding='utf_8', errors='replace') as fd:
>>>>>>> b82cd420
			for line in fd:
				m = re_input.search(line)
				if m:
					self.include (m.group ("file"))

	def run (self):
		"""
		Run Metapost from the source file's directory, so that figures are put
		next to their source file.
		"""
		msg.progress(_("running Metapost on %s") %
				os.path.relpath (self.base + ".mp"))
		if self.env.execute (self.cmd, self.penv, pwd=self.cmd_pwd) == 0:
			return True

		# This creates a log file that has the same aspect as TeX logs.

		self.log = MPLogCheck(self.cmd_pwd)
		if not self.log.readlog (self.base + ".log", metapost_logfile_limit):
			msg.error(_(
				"I can't read MetaPost's log file, this is wrong."))
			return False
		return not self.log.errors()

	def get_errors (self):
		"""
		Report the errors from the last compilation.
		"""
		return self.log.get_errors()

	def clean (self):
		"""
		This method removes all the files that the Metapost compilation may
		have created. It is required because the compilation may produce more
		files than just the figures used by the document.
		"""
		super (Dep, self).clean ()
		base = self.base + "."
		ln = len(base)
		dir = os.path.dirname(base)
		if dir == "":
			list = os.listdir(".")
		else:
			list = os.listdir(dir)
		for f in list:
			file = os.path.join(dir, f)
			if file[:ln] == base:
				ext = file[ln:]
				m = re_mpext.match(ext)
				if m and ext[m.end():] == "":
					rubber.util.verbose_remove (file, pkg="mpost")

# The `files' dictionary associates dependency nodes to MetaPost sources. It
# is used to detect when several figures from the same source are included. It
# uses a global variable, and this is authentically BAD. Therefore it deserves
# a big fat huge FIXME. Graphics modules should proably be encapsuled in
# classes the same way as standard Rubber modules, that would help for this
# problem.

files = {}

def convert (source, target, context, env):
	if source in files:
		dep = files[source]
		dep.add_product(target)
	else:
		dep = Dep(env, target, source)
		files[source] = dep
	return dep<|MERGE_RESOLUTION|>--- conflicted
+++ resolved
@@ -39,11 +39,7 @@
 		The read() method in LogCheck checks that the log is produced by TeX,
 		here we check that it is produced by MetaPost.
 		"""
-<<<<<<< HEAD
-		with open (name, encoding='latin_1') as file:
-=======
 		with open (name, encoding='utf_8', errors='replace') as file:
->>>>>>> b82cd420
 			line = file.readline()
 			if not line or line.find("This is MetaPost,") == -1:
 				return 1
@@ -83,11 +79,7 @@
 
 			# read mpxerr.tex to read line numbers from it
 
-<<<<<<< HEAD
-			with open(os.path.join(self.pwd, "mpxerr.tex"), encoding='latin_1') as tex_file:
-=======
 			with open(os.path.join(self.pwd, "mpxerr.tex"), encoding='utf_8', errors='replace') as tex_file:
->>>>>>> b82cd420
 				tex = tex_file.readlines()
 
 			# get the name of the mpxNNN.tex source
@@ -154,13 +146,9 @@
 		elif not os.path.exists(file):
 			return
 		self.add_source (file)
-<<<<<<< HEAD
-		with open(file, encoding='latin_1') as fd:
-=======
 		# In case UnicodeDecodeError, at worst a .mp file will
 		# not be found.
 		with open (file, encoding='utf_8', errors='replace') as fd:
->>>>>>> b82cd420
 			for line in fd:
 				m = re_input.search(line)
 				if m:
